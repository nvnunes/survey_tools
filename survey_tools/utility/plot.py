#!/usr/bin/env python3
# pylint: disable=too-many-lines,line-too-long
# pylint: disable=missing-module-docstring,missing-class-docstring,missing-function-docstring
# pylint: disable=too-few-public-methods,too-many-public-methods,too-many-instance-attributes,attribute-defined-outside-init
# pylint: disable=invalid-name,too-many-arguments,too-many-locals,too-many-statements,too-many-branches

import matplotlib.pyplot as plt
import numpy as np
import pyds9

class PlotException(Exception):
    pass

class StructType:
    pass

def get_plot_colours(plot_mode, use_accessible_colours = True):
    plot_colours = StructType()

    if plot_mode == 'latex' or use_accessible_colours:
        # Accessible Colours
        # see: https://towardsdatascience.com/two-simple-steps-to-create-colorblind-friendly-data-visualizations-2ed781a167ec
        # see: https://colorbrewer2.org/#type=sequential&scheme=GnBu&n=7
        plot_colours.colour1 = '#f0f9e8'
        plot_colours.colour2 = '#ccebc5'
        plot_colours.colour3 = '#a8ddb5'
        plot_colours.colour4 = '#7bccc4'
        plot_colours.colour5 = '#4eb3d3'
        plot_colours.colour6 = '#2b8cbe'
        plot_colours.colour7 = '#08589e'
    else:
        # see: https://colorbrewer2.org/#type=diverging&scheme=Spectral&n=6
        plot_colours.colour1 = '#d53e4f'
        plot_colours.colour2 = '#fc8d59'
        plot_colours.colour3 = '#fee08b'
        plot_colours.colour4 = '#e6f598'
        plot_colours.colour5 = '#99d594'
        plot_colours.colour6 = '#3288bd'
        plot_colours.colour7 = '#800080'

    plot_colours.colours = [
        plot_colours.colour1,
        plot_colours.colour2,
        plot_colours.colour3,
        plot_colours.colour4,
        plot_colours.colour5,
        plot_colours.colour6,
        plot_colours.colour7
    ]

    plot_colours.fit_data_colour  = plot_colours.colour6
    plot_colours.fit_line_colour  = plot_colours.colour2
    plot_colours.fit_line_colour2 = plot_colours.colour4

    plot_colours.hist_colour      = plot_colours.colour6
    plot_colours.hist2_colour     = plot_colours.colour4
    plot_colours.hist3_colour     = plot_colours.colour2
    plot_colours.hist4_colour     = plot_colours.colour1
    plot_colours.hist_label_color = plot_colours.colour4

    return plot_colours

<<<<<<< HEAD
def create_plot(plot_mode='notebook', subplots=None, figsize=None, title=None, projection=None, width_ratios=None, height_ratios=None):
=======
def create_plot(plot_mode='notebook', subplots=None, figsize=None, title=None, projection=None, width_ratios=None, height_ratios=None, **kwargs):
>>>>>>> 44a31df0
    if plot_mode == 'latex':
        if projection is not None:
            fig, ax = plt.subplots(subplot_kw=dict(projection=projection), **kwargs)
        else:
            fig, ax = plt.subplots(**kwargs)
    else:
        if subplots is None:
<<<<<<< HEAD
            fig = plt.figure(figsize=figsize)
=======
            fig = plt.figure(figsize=figsize, **kwargs)
>>>>>>> 44a31df0

            if title is not None:
                plt.title(title)

            if projection is not None:
                ax = plt.subplot(1, 1, 1, projection=projection)
            else:
                ax = plt.subplot(1, 1, 1)
        else:
<<<<<<< HEAD
            subplot_kw=dict()
=======
            if len(kwargs) > 0:
                subplot_kw = kwargs
            else:
                subplot_kw=dict()

>>>>>>> 44a31df0
            if projection is not None:
                subplot_kw['projection'] = projection

            fig, ax = plt.subplots(*subplots, figsize=figsize, height_ratios=height_ratios, width_ratios=width_ratios, subplot_kw=subplot_kw)

            if title is not None:
                fig.suptitle(title)

    return fig, ax

def save_plot(filename):
    plt.savefig(filename)

def format_hist(ax, bins=None, values=None, xtickspacing=None, xforceinteger=False, ytickspacing=None, yforceinteger=False):
    if xforceinteger:
        ax.locator_params(axis='x', integer=True)
    if bins is not None and xtickspacing is not None:
        ax.set_xlim([np.floor(np.min(bins)/xtickspacing)*xtickspacing, np.ceil(np.max(bins)/xtickspacing)*xtickspacing])
    if yforceinteger:
        ax.locator_params(axis='y', integer=True)
    if values is not None and ytickspacing is not None:
        ax.set_ylim([np.floor(np.min(values)/ytickspacing)*ytickspacing, np.ceil(np.max(values)/ytickspacing)*ytickspacing])

def add_annotation(ax, text, position='topleft', border=False):
    match position:
        case 'topleft':
            xy = [0.075,0.905]
            horizontalalignment = 'left'
            verticalalignment = 'top'
        case 'topcenter':
            xy = [0.5,0.905]
            horizontalalignment = 'center'
            verticalalignment = 'top'
        case 'topright':
            xy = [0.925,0.905]
            horizontalalignment = 'right'
            verticalalignment = 'top'
        case 'bottomleft':
            xy = [0.075,0.095]
            horizontalalignment = 'left'
            verticalalignment = 'bottom'
        case 'bottomcenter':
            xy = [0.5,0.095]
            horizontalalignment = 'center'
            verticalalignment = 'bottom'
        case 'bottomright':
            xy = [0.925,0.095]
            horizontalalignment = 'right'
            verticalalignment = 'bottom'

    if border:
        bbox = dict(boxstyle="square", linewidth=1, facecolor='white')
    else:
        bbox = None

    ax.text(xy[0], xy[1], text, transform=ax.transAxes, ha=horizontalalignment, va=verticalalignment, bbox=bbox)

def DS9_plot_image(image_hdul):
    ds9 = pyds9.DS9()
    ds9.set_pyfits(image_hdul) # pylint: disable=too-many-function-args
    ds9.set('scale pow')
    ds9.set('scale mode zscale')
    ds9.set('cmap grey')
    ds9.set('cmap invert yes')
    ds9.set('zoom to fit')
    return ds9<|MERGE_RESOLUTION|>--- conflicted
+++ resolved
@@ -60,11 +60,7 @@
 
     return plot_colours
 
-<<<<<<< HEAD
-def create_plot(plot_mode='notebook', subplots=None, figsize=None, title=None, projection=None, width_ratios=None, height_ratios=None):
-=======
 def create_plot(plot_mode='notebook', subplots=None, figsize=None, title=None, projection=None, width_ratios=None, height_ratios=None, **kwargs):
->>>>>>> 44a31df0
     if plot_mode == 'latex':
         if projection is not None:
             fig, ax = plt.subplots(subplot_kw=dict(projection=projection), **kwargs)
@@ -72,11 +68,7 @@
             fig, ax = plt.subplots(**kwargs)
     else:
         if subplots is None:
-<<<<<<< HEAD
-            fig = plt.figure(figsize=figsize)
-=======
             fig = plt.figure(figsize=figsize, **kwargs)
->>>>>>> 44a31df0
 
             if title is not None:
                 plt.title(title)
@@ -86,15 +78,11 @@
             else:
                 ax = plt.subplot(1, 1, 1)
         else:
-<<<<<<< HEAD
-            subplot_kw=dict()
-=======
             if len(kwargs) > 0:
                 subplot_kw = kwargs
             else:
                 subplot_kw=dict()
 
->>>>>>> 44a31df0
             if projection is not None:
                 subplot_kw['projection'] = projection
 
