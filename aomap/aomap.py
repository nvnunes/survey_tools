#!/usr/bin/env python3
# pylint: disable=too-many-lines,line-too-long
# pylint: disable=missing-module-docstring,missing-class-docstring,missing-function-docstring
# pylint: disable=too-few-public-methods,too-many-public-methods,too-many-instance-attributes,attribute-defined-outside-init
# pylint: disable=invalid-name,too-many-arguments,too-many-locals,too-many-statements,too-many-branches

from contextlib import contextmanager
import os
import signal
import time
import traceback
import yaml
import numpy as np
from astropy.coordinates import SkyCoord
from astropy.io import fits
from astropy.table import Table
import astropy.units as u
from dustmaps.config import config as dustmaps_config
import dustmaps.gaia_tge as gaia_tge
from joblib import Parallel, delayed
from survey_tools import gaia, healpix

#region Globals

class StructType:
    pass

class AOMapException(Exception):
    pass

@contextmanager
def prevent_interruption():
    was_interrupted = False

    def handler(signum, frame): # pylint: disable=unused-argument
        nonlocal was_interrupted
        was_interrupted = True

    previous_handler = signal.signal(signal.SIGINT, handler)

    yield

    signal.signal(signal.SIGINT, previous_handler)

    if was_interrupted:
        raise KeyboardInterrupt

FITS_COLUMN_DONE = 'DONE'
FITS_COLUMN_EXCLUDED = 'EXCLUDED'
FITS_COLUMN_PIX = 'PIX'
FITS_COLUMN_MODEL_DENSITY = 'MODEL_DENSITY'
FITS_COLUMN_DUST_EXTINCTION = 'DUST_EXTINCTION'
FITS_COLUMN_STAR_COUNT = 'STAR_COUNT'
FITS_COLUMN_NGS_COUNT_PREFIX = 'NGS_COUNT'
FITS_COLUMN_NGS_PIX_PREFIX = 'NGS_PIX'

#endregion

#region Config

def read_config(config_or_filename):
    if not isinstance(config_or_filename, str):
        return config_or_filename
    else:
        filename = config_or_filename

    if not os.path.isfile(filename):
        raise AOMapException(f"Config file not found: {filename}")

    with open(filename, 'r', encoding='utf-8') as file:
        config_data = yaml.safe_load(file)

    # convert dict to struct (personal preference)
    config = StructType()
    for key, value in config_data.items():
        setattr(config, key, value)

    if not hasattr(config, 'cores') or config.cores < -1 or config.cores == 0:
        config.cores = 1

    if not hasattr(config, 'chunk_multiple'):
        config.chunk_multiple = 0

    if not hasattr(config, 'outer_level'):
        raise AOMapException("outer_level not defined in config")

    if not hasattr(config, 'inner_level'):
        raise AOMapException("inner_level not defined in config")

    if not hasattr(config, 'max_data_level'):
        config.max_data_level = config.outer_level
        if config.max_data_level < config.outer_level:
            raise AOMapException('max_data_level must be greater than or equal to outer_level')
        if config.max_data_level > config.inner_level:
            raise AOMapException('max_data_level must be less than or equal to inner_level')

    if not hasattr(config, 'build_level'):
        config.build_level = None

    if not hasattr(config, 'build_pixs'):
        config.build_pixs = None

    if not isinstance(config.build_pixs, list):
        config.build_pixs = [config.build_pixs]

    if not hasattr(config, 'ao_systems'):
        config.ao_systems = {}

    if not hasattr(config, 'exclude_min_galactic_latitude'):
        config.exclude_min_galactic_latitude = 0.0

    return config

#endregion

#region Paths

def _is_good_FITS(filename):
    try:
        with fits.open(filename) as hdul:
            hdul.verify('exception')
    except fits.VerifyError:
        return False

    return True

def _get_outer_filename(config):
    return f"{config.folder}/outer.fits"

def _get_data_filename(config, level):
    return f"{config.folder}/data-hpx{level}.fits"

def _get_map_filename(config, key, level):
    return f"{config.folder}/{key}-hpx{level}.fits"

def _get_outer_pixel_path(config, outer_pix):
    coord = healpix.get_pixel_skycoord(config.outer_level, outer_pix)
    return f"{config.folder}/inner/hpx{config.outer_level}-{config.inner_level}/{int(coord.ra.degree/15)}h/{'+' if coord.dec.degree >= 0 else '-'}{int(np.abs(coord.dec.degree/10))*10:02}/{outer_pix}"

def _get_gaia_path(config, outer_pix):
    coord = healpix.get_pixel_skycoord(config.outer_level, outer_pix)
    return f"{config.folder}/gaia/hpx{config.outer_level}/{int(coord.ra.degree/15)}h/{'+' if coord.dec.degree >= 0 else '-'}{int(np.abs(coord.dec.degree/10))*10:02}/{outer_pix}"

def _get_inner_pixel_data_filename(config, outer_pix):
    return f"{_get_outer_pixel_path(config, outer_pix)}/inner.fits"

#endregion

#region Build

def build_inner(config_or_filename, mode='recalc', pixs=None, force_reload_gaia=False, max_pixels=None, verbose=False):
    config = read_config(config_or_filename)

    if config.build_level is not None and config.build_level >= config.outer_level:
        raise AOMapException('build_level must be less than outer_level')

    if config.build_level is not None and config.build_pixs is None:
        raise AOMapException('build_pixs required if build_level is provided')

    if config.build_level is None and config.build_pixs is not None:
        raise AOMapException('build_level required if build_pixs is provided')

    if config.build_pixs is None:
        build_pixs = None
    else:
        if config.build_level == config.outer_level:
            build_pixs = config.build_pixs
        else:
            build_pixs = healpix.get_subpixels(config.build_level, config.build_pixs, config.outer_level)

    if build_pixs is not None and pixs is not None and not np.all(np.isin(pixs, build_pixs)):
        raise AOMapException('pixs must be included in build_pixs')

    force_create = mode.startswith('re') and pixs is None
    _create_outer(config, force_create=force_create)
    outer = _load_outer(config)
    done = _get_outer_done(outer)
    excluded = _get_outer_excluded(outer)

    npix = healpix.get_npix(config.outer_level)

    if config.chunk_multiple == 0:
        chunk_size = npix
    else:
        chunk_size = (config.cores if config.cores >= 1 else os.cpu_count()) * config.chunk_multiple

    todo = np.zeros((npix), dtype=bool)
    if pixs is not None:
        todo[pixs] = True
    elif build_pixs is not None:
        todo[build_pixs] = ~done[build_pixs] & ~excluded[build_pixs]
    else:
        todo = ~done & ~excluded

    if np.all(todo):
        todo_pix = np.arange(npix)
    else:
        todo_pix = np.where(todo)[0]

    if len(todo_pix) == 0:
        if verbose:
            print(f"Building inner pixels at level {config.inner_level} already done")
        return

    if build_pixs is not None and verbose:
        print(f"Building total of {len(todo_pix)}/{len(build_pixs)} outer pixs")

    if max_pixels is not None and max_pixels < len(todo_pix):
        todo_pix = todo_pix[:max_pixels]

    num_todo = len(todo_pix)
    chunk_size = min(chunk_size, num_todo)
    num_chunks = int(np.ceil(num_todo / chunk_size))

    if verbose:
        print(f"Building inner pixels at level {config.inner_level}:")
        if todo_pix[0] > 0:
            current_time = time.strftime("%H:%M:%S", time.localtime())
            print(f"\r  {current_time}: {todo_pix[0]+1}/{npix} (start)", end='', flush=True)

        start_time = time.time()
        last_time = start_time

    for i in range(num_chunks):
        start_idx = i * chunk_size
        end_idx = min((i+1)*chunk_size, num_todo)

        if config.cores == 1:
            num_excluded = 0
            for outer_pix in todo_pix[start_idx:end_idx]:
                results = _build_inner_data(config, mode, outer_pix, force_reload_gaia)
                done[outer_pix] = results[0]
                excluded[outer_pix] = results[1]
                num_excluded += results[1]
        else:
            results = np.array(Parallel(n_jobs=config.cores)(delayed(_build_inner_data)(config, mode, outer_pix, force_reload_gaia) for outer_pix in todo_pix[start_idx:end_idx]))
            done[todo_pix[start_idx:end_idx]]= results[:,0]
            excluded[todo_pix[start_idx:end_idx]] = results[:,1]
            num_excluded = np.sum(results[:,1])

        outer.flush()

        if verbose:
            elapsed_time = time.time() - last_time
            last_time = time.time()
            current_time = time.strftime("%H:%M:%S", time.localtime())
            print(f"\r  {current_time}: {todo_pix[end_idx-1]+1}/{npix} ({end_idx-start_idx}px in {elapsed_time:.2f}s, {num_excluded} excluded)           ", end='', flush=True)

    if verbose:
        total_time = time.time() - start_time
        print(f"\n  done: {num_todo}px in {total_time:.1f}s")

    outer.close()

def build_data(config_or_filename, mode='build', verbose = False):
    config = read_config(config_or_filename)

    dustmaps_config.reset()
    dustmaps_config['data_dir'] = '../data/dust'
    os.makedirs(dustmaps_config['data_dir'], exist_ok=True)
    gaia_tge.fetch()

    allow_missing_inner_data = config.build_level is not None and config.build_pixs is not None

    force_create = mode.startswith('re')

    levels = []
    level_data = []
    for level in range(config.outer_level, config.max_data_level+1):
        data_filename = _get_data_filename(config, level)
        if force_create or not os.path.isfile(data_filename) or not _is_good_FITS(data_filename):
            _create_data(config, level)
            levels.append(level)
            level_data.append(_load_data(config, level, update=True))

    if len(levels) == 0:
        if verbose:
            print(f"Building data for levels {config.outer_level}-{config.max_data_level} already done")
        return

    npix = healpix.get_npix(config.outer_level)

    if config.chunk_multiple == 0:
        chunk_size = npix
    else:
        chunk_size = config.chunk_multiple

    num_chunks = int(np.ceil(npix / chunk_size))

    if verbose:
        if len(levels) == 1:
            print(f"Building data for level {levels}:")
        else:
            print(f"Building data for levels {levels[0]}-{levels[-1]}:")

    dust = gaia_tge.GaiaTGEQuery(healpix_level= 'optimum')

    start_time = time.time()
    last_time = start_time

    for i in range(num_chunks):
        outer_start_pix = i * chunk_size
        outer_end_pix = min((i+1)*chunk_size, npix)

        # NOTE: parallelizing the following isn't effective as it is disk IO limited
        for outer_pix in range(outer_start_pix, outer_end_pix):
            _set_data_pixel_values(config, levels, level_data, outer_pix, dust, allow_missing_inner_data=allow_missing_inner_data)

        for data in level_data:
            data.flush()

        if verbose:
            elapsed_time = time.time() - last_time
            last_time = time.time()
            current_time = time.strftime("%H:%M:%S", time.localtime())
            print(f"\r  {current_time}: {outer_end_pix}/{npix} ({outer_end_pix-outer_start_pix}px in {elapsed_time:.2f}s)          ", end='', flush=True)

    if verbose:
        total_time = time.time() - start_time
        print(f"\n  done: {npix}px in {total_time:.1f}s")

    for data in level_data:
        data.close()

#endregion

#region Data

def _create_data(config, level):
    npix = healpix.get_npix(level)

    cols = []
    cols.append(fits.Column(name=FITS_COLUMN_PIX, format='K', array=np.arange(npix)))
    cols.append(fits.Column(name=FITS_COLUMN_MODEL_DENSITY, format='D', array=np.zeros((npix)), unit='density'))
    cols.append(fits.Column(name=FITS_COLUMN_DUST_EXTINCTION, format='D', array=np.zeros((npix)), unit='mag'))
    cols.append(fits.Column(name=FITS_COLUMN_STAR_COUNT, format='K', array=np.zeros((npix), dtype=np.int_), unit='stars'))
    for ao_system in config.ao_systems:
        cols.append(fits.Column(name=_get_ngs_count_field(ao_system), format='K', array=np.zeros((npix), dtype=np.int_), unit='NGS'))
        cols.append(fits.Column(name=_get_ngs_pix_field(ao_system), format='K', array=np.zeros((npix), dtype=np.int_), unit='NGS Pix'))

    hdu = fits.BinTableHDU.from_columns(cols)
    hdul = fits.HDUList([fits.PrimaryHDU(), hdu])

    data_filename = _get_data_filename(config, level)
    os.makedirs(os.path.dirname(data_filename), exist_ok=True)
    with prevent_interruption():
        hdul.writeto(data_filename, overwrite=True)

    return hdul

def _load_data(config, level, update=False):
    filename = _get_data_filename(config, level)
    if not os.path.isfile(filename):
        raise AOMapException(f"Data file not found: {filename}")
    return fits.open(filename, mode='update' if update else 'readonly')

def _set_data_pixel_values(config, levels, level_data, outer_pix, dust, allow_missing_inner_data=False):
    inner_filename = _get_inner_pixel_data_filename(config, outer_pix)
    if not os.path.isfile(inner_filename) or not _is_good_FITS(inner_filename):
        if allow_missing_inner_data:
            return
        else:
            raise AOMapException(f"Inner data not found for outer pixel {outer_pix}")

    dust_level = config.max_data_level
    _ , coords = healpix.get_subpixels_skycoord(config.outer_level, outer_pix, dust_level)
    dust_extinction = dust.query(coords)
    if config.inner_level > dust_level:
        dust_extinction = np.repeat(dust_extinction, 4**(config.inner_level - dust_level))

    inner_data = _load_inner(config, outer_pix)
    aggregate_data = _get_initial_aggregate_pixel_values(config, inner_data, dust_extinction)
    inner_data.close()

    level_done = np.zeros((len(levels)), dtype=bool)
    for level in range(config.inner_level, 0, -1):
        if level in levels:
            level_index = levels.index(level)

            level_data[level_index][1].data[FITS_COLUMN_MODEL_DENSITY][aggregate_data.pix] = aggregate_data.mean_model_density
            level_data[level_index][1].data[FITS_COLUMN_DUST_EXTINCTION][aggregate_data.pix] = aggregate_data.mean_dust_extinction
            level_data[level_index][1].data[FITS_COLUMN_STAR_COUNT][aggregate_data.pix] = aggregate_data.sum_star_count
            for i, ao_system in enumerate(config.ao_systems):
                level_data[level_index][1].data[_get_ngs_count_field(ao_system)][aggregate_data.pix] = aggregate_data.sum_ngs_count[:,i]
                level_data[level_index][1].data[_get_ngs_pix_field(ao_system)][aggregate_data.pix] = aggregate_data.sum_ngs_pix[:,i]

            level_done[level_index] = True

            if np.all(level_done):
                break

        _aggregate_pixel_values(config, aggregate_data)

def _get_initial_aggregate_pixel_values(config, inner_data, dust_extinction):
    aggregate_data = StructType()
    aggregate_data.pix = _get_inner_pixel_data_column(inner_data, FITS_COLUMN_PIX)
    aggregate_data.mean_model_density = _get_inner_pixel_data_column(inner_data, FITS_COLUMN_MODEL_DENSITY)
    aggregate_data.mean_dust_extinction = dust_extinction
    aggregate_data.sum_star_count = _get_inner_pixel_data_column(inner_data, FITS_COLUMN_STAR_COUNT)
    if len(config.ao_systems) > 0:
        aggregate_data.sum_ngs_count = np.zeros((len(aggregate_data.pix), len(config.ao_systems)), dtype=np.int_)
        for i, ao_system in enumerate(config.ao_systems):
            aggregate_data.sum_ngs_count[:,i] = _get_inner_pixel_data_column(inner_data, _get_ngs_count_field(ao_system))
        aggregate_data.sum_ngs_pix = np.minimum(aggregate_data.sum_ngs_count, 1)
    return aggregate_data

def _aggregate_pixel_values(config, aggregate_data):
    aggregate_data.pix = _decrease_pix_level(aggregate_data.pix)
    aggregate_data.mean_model_density = _decrease_values_level(aggregate_data.mean_model_density, 'mean')
    aggregate_data.mean_dust_extinction = _decrease_values_level(aggregate_data.mean_dust_extinction, 'mean')
    aggregate_data.sum_star_count = _decrease_values_level(aggregate_data.sum_star_count, 'sum')
    if len(config.ao_systems) > 0:
        aggregate_data.sum_ngs_count = _decrease_values_level(aggregate_data.sum_ngs_count, 'sum')
        aggregate_data.sum_ngs_pix = _decrease_values_level(aggregate_data.sum_ngs_pix, 'sum')

def _decrease_pix_level(pixs, num_levels=1):
    for _ in range(num_levels):
        pixs = pixs[::4] // 4
    return pixs

def _decrease_values_level(values, method, num_levels=1):
    for _ in range(num_levels):
        if np.ndim(values) == 2:
            reshaped_values = values.reshape(-1, 4, values.shape[1])
        elif np.ndim(values) == 1:
            reshaped_values = values.reshape(-1, 4)
        else:
            raise AOMapException('Unsupported array dimensions')

        match method:
            case 'mean':
                values = reshaped_values.mean(axis=1)
            case 'sum':
                values = reshaped_values.sum(axis=1)
            case _:
                raise AOMapException(f"Unknown method: {method}")

    return values

#endregion

#region Outer

def _create_outer(config, force_create=False):
    npix = healpix.get_npix(config.outer_level)
    filename = _get_outer_filename(config)

    use_existing = not force_create and os.path.isfile(filename) and _is_good_FITS(filename)
    if use_existing:
        return fits.open(filename, mode='update')

    os.makedirs(os.path.dirname(filename), exist_ok=True)

    cols = []
    cols.append(fits.Column(name=FITS_COLUMN_DONE, format='L', array=np.zeros((npix), dtype=np.bool), unit=None))
    cols.append(fits.Column(name=FITS_COLUMN_EXCLUDED, format='L', array=np.zeros((npix), dtype=np.bool), unit=None))
    pixel_data_hdu = fits.BinTableHDU.from_columns(cols)

    hdul = fits.HDUList([fits.PrimaryHDU(), pixel_data_hdu])
    hdul.writeto(filename, overwrite=True)

    return hdul

def _load_outer(config):
    filename = _get_outer_filename(config)
    if not os.path.isfile(filename):
        raise AOMapException('Outer data not found')
    return fits.open(filename, mode='update')

def _get_outer_done(outer):
    return outer[1].data[FITS_COLUMN_DONE]

def _get_outer_excluded(outer):
    return outer[1].data[FITS_COLUMN_EXCLUDED]

#endregion

#region Inner

def _build_inner_data(config, mode, outer_pix, force_reload_gaia):
    galactic_coord = healpix.get_pixel_skycoord(config.outer_level, outer_pix).galactic
    excluded = False

    # Exclusions that DO NOT require inner_data go here:
    if config.exclude_min_galactic_latitude > 0:
        excluded = np.abs(galactic_coord.b.degree) < config.exclude_min_galactic_latitude

    if not excluded:
        skip = False

        match mode:
            case 'build':
                inner_filename = _get_inner_pixel_data_filename(config, outer_pix)
                use_existing = os.path.isfile(inner_filename) and _is_good_FITS(inner_filename)
            case 'rebuild':
                use_existing = False
            case 'recalc':
                use_existing = True

        if use_existing:
            inner_data = _load_inner(config, outer_pix)
        else:
            try:
                inner_data = _create_inner(config, outer_pix, num_retries=3, force_reload_gaia=force_reload_gaia)
            except (ConnectionResetError, FileNotFoundError) as e:
                skip = True
                print(f"Error building inner data for {outer_pix}:\n{e}")
                traceback.print_exc()

        if skip:
            # Leave this outer pixel to do in the future
            return np.array([False, False])

        if inner_data is not None:
            # Exclusions that DO require inner_data go here: excluded = ...
            inner_data.close()

    return np.array([True, excluded])

def _get_inner_pixel_data_column(inner_data, column_name):
    if column_name not in inner_data[1].columns.names:
        column_name = _get_field_from_key(column_name)
        if column_name not in inner_data[1].columns.names:
            raise AOMapException(f"Column {column_name} not found in inner data")
    return inner_data[1].data[column_name]

def _get_inner_pixel_data_column_format(inner_data, column_name):
    if column_name not in inner_data[1].columns.names:
        column_name = _get_field_from_key(column_name)
        if column_name not in inner_data[1].columns.names:
            raise AOMapException(f"Column {column_name} not found in inner data")
    return inner_data[1].columns[column_name].format

def _get_inner_pixel_data_column_unit(inner_data, column_name):
    if column_name not in inner_data[1].columns.names:
        column_name = _get_field_from_key(column_name)
        if column_name not in inner_data[1].columns.names:
            raise AOMapException(f"Column {column_name} not found in inner data")
    return inner_data[1].columns[column_name].unit

def _get_ngs_count_field(ao_system):
    return f"{FITS_COLUMN_NGS_COUNT_PREFIX}_{_get_field_from_key(ao_system['name'])}"

def _get_ngs_pix_field(ao_system):
    return f"{FITS_COLUMN_NGS_PIX_PREFIX}_{_get_field_from_key(ao_system['name'])}"

def _create_inner(config, outer_pix, num_retries=3, force_reload_gaia=False):
    # Compute Galaxy Density Model
    pixs, coords = healpix.get_subpixels_skycoord(config.outer_level, outer_pix, config.inner_level)
    galaxy_model = _compute_galaxy_model(coords.galactic)

    # Get Stars from Gaia
    gaia_stars = _get_gaia_stars_in_outer_pixel(config, outer_pix, num_retries=num_retries, force_reload=force_reload_gaia)

    # Determine Inner Pixel of Gaia Stars
    gaia_pixs = healpix.get_healpix_from_skycoord(config.inner_level, SkyCoord(ra=gaia_stars['gaia_ra'], dec=gaia_stars['gaia_dec'], unit=(u.degree, u.degree)))

    # Count Gaia Stars per Inner Pixel
    unique, counts = np.unique(gaia_pixs, return_counts=True)
    count_map = dict(zip(unique, counts))
    star_count = np.array([count_map.get(p, 0) for p in pixs])

    # Build FITS table
    cols = []
    cols.append(fits.Column(name=FITS_COLUMN_PIX, format='K', array=pixs))
    cols.append(fits.Column(name=FITS_COLUMN_MODEL_DENSITY, format='D', array=galaxy_model, unit='density'))
    cols.append(fits.Column(name=FITS_COLUMN_STAR_COUNT, format='K', array=star_count, unit='stars'))
    for ao_system in config.ao_systems:
        ngs_filter = (gaia_stars[f"gaia_{ao_system['band']}"] >= ao_system['mag_min']) & (gaia_stars[f"gaia_{ao_system['band']}"] < ao_system['mag_max'])
        unique, counts = np.unique(gaia_pixs[ngs_filter], return_counts=True)
        count_map = dict(zip(unique, counts))
        ngs_count = np.array([count_map.get(p, 0) for p in pixs])
        cols.append(fits.Column(name=_get_ngs_count_field(ao_system), format='K', array=ngs_count, unit='NGS'))

    hdu = fits.BinTableHDU.from_columns(cols)
    hdul = fits.HDUList([fits.PrimaryHDU(), hdu])

    inner_filename = _get_inner_pixel_data_filename(config, outer_pix)
    os.makedirs(os.path.dirname(inner_filename), exist_ok=True)
    with prevent_interruption():
        hdul.writeto(inner_filename, overwrite=True)

    return hdul

def _load_inner(config, outer_pix):
    filename = _get_inner_pixel_data_filename(config, outer_pix)
    if not os.path.isfile(filename):
        raise AOMapException(f"Inner data not found for outer pixel {outer_pix}")
    return fits.open(filename, mode='readonly')

def _compute_galaxy_model(coords):
    rho0 = 1/25.5 # so range is from 0 to 1
    R0 = 8.2 # kpc
    hz = 0.3 # kpc
    hR = 2.5 # kpc

    l = coords.l.radian
    b = coords.b.radian
    d = R0
    z = d * np.sin(b)
    R = np.sqrt(R0**2 + (d*np.cos(b))**2 - 2*R0*d*np.cos(b)*np.cos(l))

    values = rho0 * np.exp(-np.abs(z)/hz) * np.exp(-(R-R0)/hR) + 0.0001 * np.random.normal(0, 1)
    values = np.abs(values) # don't allow negatives

    return values

def _get_gaia_stars_in_outer_pixel(config, outer_pix, num_retries=1, force_reload=False):
    filename = f"{_get_gaia_path(config, outer_pix)}/gaia.fits"

    os.makedirs(os.path.dirname(filename), exist_ok=True)

    if not force_reload and os.path.isfile(filename):
        with fits.open(filename, mode='readonly') as hdul:
            gaia_stars = Table(hdul[1].data) # pylint: disable=no-member
    else:
        for attempt in range(num_retries):
            try:
                gaia_stars = gaia.get_stars_by_healpix(config.outer_level, outer_pix)
                break
            except ConnectionResetError as e:
                if attempt < num_retries - 1:
                    time.sleep(1)
                else:
                    raise e

        hdu = fits.BinTableHDU(gaia_stars)
        with prevent_interruption():
            hdu.writeto(filename, overwrite=True)

    return gaia_stars

#endregion

#region Map

def _get_field_from_key(key):
    return key.replace('-','_').upper()

def _get_field_aggregate_method(key):
    if 'count' in key.lower():
        return 'sum'
    else:
        return 'mean'

def _get_map_title(key, ao_system=None):
    match key:
        case 'model-density':
            title = 'Galaxy Model'
        case 'dust-extinction':
            title = 'Dust Extinction'
        case 'star-count':
            title = 'Star Count'
        case 'star-density':
            title = 'Stellar Density'
        case _ if key.startswith('ngs-count'):
            title = 'NGS Count'
        case _ if key.startswith('ngs-density'):
            title = 'NGS Density'
        case _ if key.startswith('ngs-pix'):
            title = 'NGS Pix'
        case _ if key.startswith('ngs-pix-density'):
            title = 'NGS Pix Density'
        case _ if key.startswith('ao-friendly'):
            title = 'AO-Friendly Areas'
        case _:
            title = f"{key} Map"

    if ao_system is not None:
        title = f"{title} ({ao_system['name']})"

    return title

def _get_map_norm(key): # pylint: disable=unused-argument
    return 'log'

def _read_FITS_single_column_values(config, hdu, level, key, ao_system):
    data = hdu.data
    cols = hdu.columns

    level_area = healpix.get_area(level).to(u.arcmin**2).value
    inner_area = healpix.get_area(config.inner_level).to(u.arcmin**2).value

    match key:
        case _ if key.startswith('ao-friendly'):
            if ao_system is not None:
                fov = ao_system['fov']
                fov_area = np.pi * (fov/2)**2
                wfs = ao_system['wfs']
                max_field = 'STAR_COUNT'
                min_field = _get_ngs_pix_field(ao_system)
                field = _get_ngs_pix_field(ao_system)
            else:
                fov_area = np.pi
                wfs = 3
                max_field = 'STAR_COUNT'
                min_field = 'STAR_COUNT'
                field = 'STAR_COUNT'

            max_count = 1/inner_area * level_area
            min_count = wfs/fov_area * level_area

            has_values = (data[max_field] < max_count) & (data[min_field] > min_count)
            values = np.full((len(data)), np.nan)
            values[has_values] = data[field][has_values] / level_area
            is_density = True
        case _:
            field = _get_field_from_key(key)
            if 'DENSITY' in field and key != 'model-density':
                field = field.replace('DENSITY', 'COUNT')
                factor = 1/level_area
                is_density = True
            else:
                if cols[field].format == 'K':
                    factor = 1
                else:
                    factor = 1.0
                is_density = False

            values = factor * data[field]

    FITS_format = cols[field].format # pylint: disable=no-member
    unit = cols[field].unit # pylint: disable=no-member
    if is_density:
        FITS_format = 'D'
        unit = f"{unit}/arcmin^2"

    return (values, FITS_format, unit)

def _read_FITS_column_values(config, hdu, level, keys, ao_system, return_details=False):
    if not isinstance(keys, list):
        keys = [keys]

    values = []
    FITS_formats = []
    units = []

    for key in keys:
        (tmp_values, tmp_FITS_format, tmp_unit) = _read_FITS_single_column_values(config, hdu, level, key, ao_system)
        values.append(tmp_values)
        FITS_formats.append(tmp_FITS_format)
        units.append(tmp_unit)

    if len(values)==1:
        if return_details:
            return (values[0], FITS_formats[0], units[0])
        return values[0]
    else:
        if return_details:
            return (values, FITS_formats, units)
        return values

def _get_inner_values(config, outer_pix, keys, ao_system, return_details=False):
    inner_data = _load_inner(config, outer_pix)
    retval = _read_FITS_column_values(config, inner_data[1], config.inner_level, keys, ao_system, return_details=return_details)
    inner_data.close()
    return retval

def _get_data_values(config, level, keys, ao_system, return_details=False):
    hdul = _load_data(config, level)
    retval = _read_FITS_column_values(config, hdul[1], level, keys, ao_system, return_details=return_details)
    hdul.close()
    return retval

def get_map_data(config, map_level, key, level=None, pixs=None, coords=(), allow_slow=False):
    if pixs is not None and level is None:
        raise AOMapException('level required if pixs is provided')

    if level is not None and pixs is None:
        raise AOMapException('pixs required if level is provided')

    if level is not None and level >= map_level:
        raise AOMapException('level must be less than map_level')

    if pixs is not None and not (isinstance(pixs, list) or isinstance(pixs, np.ndarray)):
        pixs = [pixs]

    ao_key = next((prefix for prefix in ['ngs-count', 'ngs-pix', 'ngs-density', 'ao-friendly'] if f"{prefix}-" in key), None)
    if ao_key is not None:
        ao_system_name = key.replace(f"{ao_key}-",'')
        ao_system = next((system for system in config.ao_systems if system['name'] == ao_system_name), None)
    else:
        ao_system = None

    if map_level > config.max_data_level:
        if pixs is None:
            raise AOMapException('pixs required as full sky maps at this level are not supported')

        if map_level > config.inner_level:
            raise AOMapException(f"map_level must be less than oe equal to {config.inner_level}")

        if level >= config.inner_level:
            raise AOMapException(f"level must be less than {config.inner_level}")

        if level < config.outer_level:
            outer_pixs = healpix.get_subpixels(level, pixs, config.outer_level)
            level = config.outer_level
        elif level > config.outer_level:
            outer_pixs = []
            for pix in pixs:
                tmp_outer_pixs = healpix.get_parent_pixel(level, pix, config.outer_level)
                if tmp_outer_pixs not in outer_pixs:
                    outer_pixs.append(tmp_outer_pixs)
        else:
            outer_pixs = pixs

        max_outer_pix = 100
        if len(outer_pixs) > max_outer_pix and not allow_slow:
            raise AOMapException('map will take a long time to build, set allow_slow=True to continue or use lower map level')

        ([map_pixs, map_values], [_, FITS_format], [_, unit]) = _get_inner_values(config, outer_pixs[0], ['pix', key], ao_system, return_details=True)

        if len(pixs) > 1:
            for outer_pix in outer_pixs[1:]:
                [tmp_map_pixs, tmp_map_values] = _get_inner_values(config, outer_pix, ['pix', key], ao_system)
                map_pixs = np.concatenate((map_pixs, tmp_map_pixs))
                map_values = np.concatenate((map_values, tmp_map_values))

        if level > config.outer_level:
            inner_filter = healpix.get_subpixel_indexes(level, pixs, config.inner_level, config.outer_level)
            map_pixs = map_pixs[inner_filter]
            map_values = map_values[inner_filter]

        if map_level < config.inner_level:
            map_pixs = _decrease_pix_level(map_pixs, config.inner_level - map_level)
            map_values = _decrease_values_level(map_values, _get_field_aggregate_method(key), config.inner_level - map_level)
    else:
        ([map_pixs, map_values], [_, FITS_format], [_, unit]) = _get_data_values(config, max(map_level, config.outer_level), ['pix', key], ao_system, return_details=True)

        if map_level < config.outer_level:
            map_pixs = _decrease_pix_level(map_pixs, config.outer_level - map_level)
            map_values = _decrease_values_level(map_values, _get_field_aggregate_method(key), config.outer_level - map_level)

        if pixs is not None:
            map_pixs = healpix.get_subpixels(level, pixs, map_level)
            map_values = map_values[map_pixs]

    map_coords = healpix.get_pixel_skycoord(map_level, map_pixs)

    if len(coords) > 0:
        row_filter = healpix.filter_skycoords(map_coords, coords)
        map_pixs = map_pixs[row_filter]
        map_values = map_values[row_filter]
        map_coords = map_coords[row_filter]

    if FITS_format == 'K':
        num_format = '%.0f'
    else:
        num_format = '%.1f'

    map_data = StructType()
    map_data.key = key
    map_data.level = map_level
    map_data.pixs = map_pixs
    map_data.values = map_values
    map_data.coords = map_coords
    map_data.FITS_format = FITS_format
    map_data.unit = unit
    map_data.num_format = num_format
    map_data.norm = _get_map_norm(key)
    map_data.title = _get_map_title(key)
    return map_data

def get_map_table(config, map_level, key, level=None, pixs=None, coords=()):
    map_data = get_map_data(config, map_level, key, level=level, pixs=pixs, coords=coords)

    return Table([
        map_data.pixs,
        map_data.values,
        map_data.coords.ra.degree,
        map_data.coords.dec.degree
    ], names=[
        'Pix',
        'Value',
        'RA',
        'Dec'
    ])

def plot_map(map_data=None,
            contours=None,                 # plot countours using additional map_data
            galactic=False,                # rotate map from celestial to galactic coordinates
            projection='astro',            # astro | cart [hours | degrees | longitude]
            zoom=None,                     # zoom in on the map
            rotation=None,                 # longitudinal rotation angle in degrees
            width=None,                    # figure width
            height=None,                   # figure height
            dpi=None,                      # figure dpi
            xsize=None,                    # x-axis pixel dimensions
            grid=True,                     # display grid lines
<<<<<<< HEAD
            cmap=None,                     # specify the colormap
            norm=None,                     # color normalization
            vmin=None,                     # minimum value for color normalization
            vmax=None,                     # maximum value for color normalization
=======
            cmap=None,                     # colormap
            norm=None,                     # normalization
            contour_cmap=None,             # contour colormap
            contour_norm=None,             # contour normalization
            contour_levels=None,           # contour levels
>>>>>>> 7ad2b9a5
            cbar=True,                     # display the colorbar
            cbar_ticks=None,               # colorbar ticks
            cbar_format=None,              # colorbar number format
            cbar_unit=None,                # colorbar unit
            boundaries_level=None,         # HEALpix level for boundaries
            boundaries_pixs=None,          # HEALpix pixels for boundaries
            title=None,                    # plot title
            tissot=False,                  # display Tissot's indicatrices
            milkyway=False,                # display outline of Milky Way
            milkyway_width=None            # number of degrees north/south to draw dotted line
    ):

    if map_data is None:
        values = None
        level = None
        pixs = None
        skycoords = None
        zoom = False
    else:
        level = map_data.level
        values = map_data.values
        pixs = map_data.pixs
        skycoords = map_data.coords

        if norm is None:
            norm = map_data.norm
        if cbar_unit is None:
            cbar_unit = map_data.unit
        if cbar_format is None:
            cbar_format = map_data.num_format
        if title is None:
            title = map_data.title

    if contours is not None:
        if isinstance(contours, bool):
            if map_data is not None:
                contour_values = map_data.values

                if contour_norm is None:
                    contour_norm = map_data.norm
        else:
            contour_values = contours.values

            if contour_norm is None:
                contour_norm = contours.norm
    else:
        contour_values = None

    if galactic:
        xlabel = 'GLON'
        ylabel = 'GLAT'
    else:
        xlabel = 'RA'
        ylabel = 'DEC'

    projection_words = projection.lower().split()

    if zoom is None:
        if pixs is not None and len(pixs) < healpix.get_npix(level):
            zoom = (max(map_data.coords.ra.degree) - min(map_data.coords.ra.degree)) < 180
            if zoom:
                rotation = (rotation if rotation is not None else 0) + np.mean(map_data.coords.ra.degree)
        else:
            zoom = False

    if 'astro' in projection_words:
        if zoom:
            projection = 'gnomonic'
        else:
            projection = 'mollweide'
    elif 'cart' in projection_words or 'cartesian' in projection_words:
        projection = 'cartesian'
    else:
        projection = projection_words[0]

    if 'hours' in projection_words:
        grid_longitude = 'hours'
    elif 'degrees' in projection_words:
        grid_longitude = 'degrees'
    elif 'longitude' in projection_words:
        grid_longitude = 'longitude'
    elif galactic:
        grid_longitude = 'degrees'
    else:
        grid_longitude = 'hours'

    if norm is not None and vmin is not None:
        values[values < vmin] = vmin

    if norm is not None and vmax is not None:
        values[values > vmax] = vmax

    if norm is not None and 'log' in norm and values is not None and np.any(values <= 0):
        values = values.astype(float, copy=True)
        values[values <= 0.0] = np.nan

    if contour_values is not None and contour_norm is not None and 'log' in contour_norm and contour_values is not None and np.any(contour_values <= 0):
        contour_values = contour_values.astype(float, copy=True)
        contour_values[contour_values <= 0.0] = np.nan

    return healpix.plot(values, level=level, pixs=pixs, skycoords=skycoords, contour_values=contour_values, plot_properties={
        'galactic': galactic,
        'projection': projection,
        'zoom': zoom,
        'rotation': rotation,
        'xsize': xsize,
        'width': width,
        'height': height,
        'dpi': dpi,
        'cmap': cmap,
        'norm': norm,
<<<<<<< HEAD
        'vmin': vmin,
        'vmax': vmax,
=======
        'contour_cmap': contour_cmap,
        'contour_norm': contour_norm,
        'contour_levels': contour_levels,
>>>>>>> 7ad2b9a5
        'grid': grid,
        'grid_longitude': grid_longitude,
        'cbar': cbar,
        'cbar_ticks': cbar_ticks,
        'cbar_format': cbar_format,
        'cbar_unit': cbar_unit,
        'boundaries_level': boundaries_level,
        'boundaries_pixs': boundaries_pixs,
        'title': title,
        'xlabel': xlabel,
        'ylabel': ylabel,
        'tissot': tissot,
        'milkyway': milkyway,
        'milkyway_width': milkyway_width
    })

def save_map(config, map_data, filename=None, overwrite=False):
    if filename is None:
        filename = _get_map_filename(config, map_data.key, map_data.level)
    else:
        if not bool(os.path.dirname(filename)):
            filename = f"{config.folder}/{filename}"

    col = fits.Column(name='VALUE', format=map_data.FITS_format, array=map_data.values, unit=map_data.unit)

    hdu = fits.BinTableHDU.from_columns([col])
    header = hdu.header
    header['PIXTYPE'] = 'HEALPIX'
    header['ORDERING'] = 'NESTED'
    header['COORDSYS'] = 'C'
    header['EXTNAME'] = f"{map_data.key}"
    header['NSIDE'] = 2**map_data.level
    header['FIRSTPIX'] = map_data.pixs[0]
    header['LASTPIX'] = map_data.pixs[-1]
    header['INDXSCHM'] = 'IMPLICIT'
    header['OBJECT'] = 'FULLSKY'
    hdu.writeto(filename, overwrite=overwrite)

#endregion<|MERGE_RESOLUTION|>--- conflicted
+++ resolved
@@ -887,18 +887,13 @@
             dpi=None,                      # figure dpi
             xsize=None,                    # x-axis pixel dimensions
             grid=True,                     # display grid lines
-<<<<<<< HEAD
-            cmap=None,                     # specify the colormap
-            norm=None,                     # color normalization
+            cmap=None,                     # colormap
+            norm=None,                     # normalization
             vmin=None,                     # minimum value for color normalization
             vmax=None,                     # maximum value for color normalization
-=======
-            cmap=None,                     # colormap
-            norm=None,                     # normalization
             contour_cmap=None,             # contour colormap
             contour_norm=None,             # contour normalization
             contour_levels=None,           # contour levels
->>>>>>> 7ad2b9a5
             cbar=True,                     # display the colorbar
             cbar_ticks=None,               # colorbar ticks
             cbar_format=None,              # colorbar number format
@@ -1010,14 +1005,11 @@
         'dpi': dpi,
         'cmap': cmap,
         'norm': norm,
-<<<<<<< HEAD
         'vmin': vmin,
         'vmax': vmax,
-=======
         'contour_cmap': contour_cmap,
         'contour_norm': contour_norm,
         'contour_levels': contour_levels,
->>>>>>> 7ad2b9a5
         'grid': grid,
         'grid_longitude': grid_longitude,
         'cbar': cbar,
