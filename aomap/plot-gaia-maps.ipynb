{
 "cells": [
  {
   "cell_type": "markdown",
   "metadata": {},
   "source": [
    "### Imports"
   ]
  },
  {
   "cell_type": "code",
   "execution_count": null,
   "metadata": {},
   "outputs": [],
   "source": [
    "%load_ext autoreload\n",
    "%autoreload 2\n",
    "\n",
    "import astropy.units as u\n",
    "import numpy as np\n",
    "import aomap\n",
    "from survey_tools import healpix"
   ]
  },
  {
   "cell_type": "markdown",
   "metadata": {},
   "source": [
    "### Options"
   ]
  },
  {
   "cell_type": "code",
   "execution_count": null,
   "metadata": {},
   "outputs": [],
   "source": [
    "config = aomap.read_config('config.yaml')\n",
    "map_level = 9"
   ]
  },
  {
   "cell_type": "markdown",
   "metadata": {},
   "source": [
    "### Report Stats"
   ]
  },
  {
   "cell_type": "code",
   "execution_count": null,
   "metadata": {},
   "outputs": [],
   "source": [
    "map_data = aomap.get_map_data(config, map_level, 'star-count')\n",
    "total_stars = np.sum(map_data.values)\n",
    "print(f'Total Stars: {total_stars:,.0f}')\n",
    "\n",
    "print(f'Map Pixels: {healpix.get_resolution(map_level).to(u.arcmin):,.2f}')\n",
    "print(f'Map Pixel Area: {healpix.get_area(map_level).to(u.degree**2):,.2f}')\n",
    "print(f'Outer Pixels: {healpix.get_resolution(config.outer_level).to(u.degree):,.2f}')\n",
    "print(f'Outer Pixel Area: {healpix.get_area(config.outer_level).to(u.degree**2):,.2f}')\n",
    "print(f'Inner Pixels: {healpix.get_resolution(config.inner_level).to(u.arcsec):,.2f}')\n",
    "print(f'Inner Pixel Area: {healpix.get_area(config.inner_level).to(u.arcmin**2):,.4f}')\n",
    "\n",
    "del map_data, total_stars"
   ]
  },
  {
   "cell_type": "markdown",
   "metadata": {},
   "source": [
    "### Plot Gaia Stellar Density"
   ]
  },
  {
   "cell_type": "code",
   "execution_count": null,
   "metadata": {},
   "outputs": [],
   "source": [
    "aomap.plot_map(aomap.get_map_data(config, map_level, 'star-density'), galactic=True, width=15, dpi=150, grid=False, norm='symlog', cmap='gray', cbar_format='%g')"
   ]
  },
  {
   "cell_type": "markdown",
   "metadata": {},
   "source": [
    "### Plot Gaia TGE Dust Extinction"
   ]
  },
  {
   "cell_type": "code",
   "execution_count": null,
   "metadata": {},
   "outputs": [],
   "source": [
    "aomap.plot_map(aomap.get_map_data(config, map_level, 'dust-extinction'), galactic=True, width=15, dpi=150, grid=False, norm='log', vmin=0.2, vmax=10.0, cmap='inferno')"
   ]
  }
 ],
 "metadata": {
  "kernelspec": {
   "display_name": "Python 3",
   "language": "python",
   "name": "python3"
  },
  "language_info": {
   "codemirror_mode": {
    "name": "ipython",
    "version": 3
   },
   "file_extension": ".py",
   "mimetype": "text/x-python",
   "name": "python",
   "nbconvert_exporter": "python",
   "pygments_lexer": "ipython3",
<<<<<<< HEAD
   "version": "3.13.2"
=======
   "version": "3.12.9"
>>>>>>> 6b57228e
  }
 },
 "nbformat": 4,
 "nbformat_minor": 2
}<|MERGE_RESOLUTION|>--- conflicted
+++ resolved
@@ -115,11 +115,7 @@
    "name": "python",
    "nbconvert_exporter": "python",
    "pygments_lexer": "ipython3",
-<<<<<<< HEAD
-   "version": "3.13.2"
-=======
    "version": "3.12.9"
->>>>>>> 6b57228e
   }
  },
  "nbformat": 4,
